--- conflicted
+++ resolved
@@ -180,34 +180,21 @@
                     return notification;
                 })
                 .ToList();
-<<<<<<< HEAD
-            var serverTransport = new SynchronizedTransportDecorator(await GetTargetAsync());
-            var clientTransport = new SynchronizedTransportDecorator(Client);
-=======
             var target = await GetTargetAsync();
             var synchronizedTarget = new SynchronizedTransportDecorator(target);
             var synchronizedClient = new SynchronizedTransportDecorator(Client);
->>>>>>> 83d39064
 
             // Act
             Parallel.ForEach(notifications, async notification =>
             {
-<<<<<<< HEAD
-                await serverTransport.SendAsync(notification, CancellationToken);
-=======
                 await synchronizedTarget.SendAsync(notification, CancellationToken);
->>>>>>> 83d39064
             });
             
             var receiveTasks = new List<Task<Envelope>>();
             while (count-- > 0)
             {
                 receiveTasks.Add(
-<<<<<<< HEAD
-                    Task.Run(async () => await clientTransport.ReceiveAsync(CancellationToken),
-=======
                     Task.Run(async () => await synchronizedClient.ReceiveAsync(CancellationToken),
->>>>>>> 83d39064
                     CancellationToken));
             }
 
