--- conflicted
+++ resolved
@@ -91,11 +91,7 @@
                             new LimeUri(UriTemplates.RECEIPT),
                             new Receipt()
                             {
-<<<<<<< HEAD
-                                Events = new[] { Event.Received, Event.Dispatched }
-=======
                                 Events = new[] {Event.Received, Event.Consumed}
->>>>>>> e4780e63
                             },
                             t);
                     }
