﻿using System;
using System.Diagnostics;
using System.Globalization;
using System.Linq;
using System.Threading;
using System.Threading.Tasks;
using System.Threading.Tasks.Dataflow;
using Lime.Protocol.Client;
using Lime.Protocol.Serialization;
using Lime.Protocol.Serialization.Newtonsoft;
using Lime.Protocol.Server;
using Lime.Protocol.Util;
using Lime.Transport.Tcp;
using static System.Console;

namespace Lime.Protocol.ConsoleTests
{
    class Program
    {
        private static DateTime _startDateTime;
        private static int _counter;
        private static double _maxAverage;

        static void Main(string[] args) => MainAsync(args).GetAwaiter().GetResult();

        static async Task MainAsync(string[] args)
        {
            WriteLine("Starting the server...");

            var messageBufferBlock = new BufferBlock<Message>(
                new DataflowBlockOptions
                {
                    BoundedCapacity = DataflowBlockOptions.Unbounded
                }
            );
            var messageActionBlock = new ActionBlock<Message>(
                ReceiveMessageAsync,
                new ExecutionDataflowBlockOptions
                {
                    BoundedCapacity = DataflowBlockOptions.Unbounded,
                    MaxDegreeOfParallelism = DataflowBlockOptions.Unbounded,
                    EnsureOrdered = false
                });

            messageBufferBlock.LinkTo(messageActionBlock);

            var uri = new Uri("net.tcp://localhost:55321");

            var server = new ServerBuilder(
                    "postmaster@msging.net/default",
                    new TcpTransportListener(uri, null, new EnvelopeSerializer(new DocumentTypeResolver()), usePipeTcpTransport: true))
                .WithChannelConsumers(m => messageBufferBlock.SendAsync(m), n => TaskUtil.TrueCompletedTask, c => TaskUtil.TrueCompletedTask)
                .WithEnabledEncryptionOptions(new SessionEncryption[] { SessionEncryption.TLS })
                .WithExceptionHandler(e =>
                {
                    ForegroundColor = ConsoleColor.Red;
                    WriteLine(e.ToString());
                    ResetColor();
                    return Task.CompletedTask;
                })
                .WithEnvelopeBufferSize(100)
                .Build();

            
            await server.StartAsync(CancellationToken.None);

            using (var cts = new CancellationTokenSource())
            {

                WriteLine("Server started.");
                WriteLine("Starting the client...");

                var channelBuilder =  ClientChannelBuilder
<<<<<<< HEAD
                    .Create(() => new PipeTcpTransport(new EnvelopeSerializer(new DocumentTypeResolver())), uri)
=======
                    .Create(() => new TcpTransport(new EnvelopeSerializer(new DocumentTypeResolver())), uri)
                    .WithEnvelopeBufferSize(100)
>>>>>>> 83d39064
                    .CreateEstablishedClientChannelBuilder()
                    .WithEncryption(SessionEncryption.None);
                
                
                var client = new MultiplexerClientChannel(channelBuilder);
                await client.EstablishAsync(CancellationToken.None);

                //var client = await channelBuilder.BuildAndEstablishAsync(CancellationToken.None);

                WriteLine("Client started.");

                var reportTask = Task.Run(() => DoReport(cts.Token), cts.Token);

                while (true)
                {
                    SetCursorPosition(0, 5);
                    Write("                                                 ");
                    Write("                                                 ");
                    Write("                                                 ");
                    Write("                                                 ");
                    Write("                                                 ");
                    SetCursorPosition(0, 5);


                    Write("Number of tasks (ENTER for default): ");
                    if (!int.TryParse(Console.ReadLine(), out var taskCount))
                    {
                        taskCount = 10;
                    }

                    Write("Number of messages (ENTER for default): ");
                    if (!int.TryParse(Console.ReadLine(), out var messagesCount))
                    {
                        messagesCount = 1000;
                    }

                    Reset();

                    var stopwatch = Stopwatch.StartNew();

                    await Task.WhenAll(
                        Enumerable
                        .Range(0, taskCount)
                        .Select(i => Task.Run(async () =>
                        {
                            for (int j = 0; j < messagesCount; j++)
                            {
                                await client.SendMessageAsync(new Message()
                                {
                                    Id = $"{i}_{j}",
                                    Content = "Testing a message"
                                },
                                CancellationToken.None);
                            }

                        })));

                    stopwatch.Stop();

                    WriteLine($"Elapsed: {stopwatch.ElapsedMilliseconds} ms             ");
                }

                cts.Cancel();
                await reportTask;
            }

            await server.StopAsync(CancellationToken.None);

            WriteLine("Server stopped. Press ENTER to exit.");
            ReadLine();
        }

        private static Task ReceiveMessageAsync(Message message)
        {
            Interlocked.Increment(ref _counter);
            return Task.CompletedTask;
        }

        private static async Task DoReport(CancellationToken cancellationToken)
        {
            while (!cancellationToken.IsCancellationRequested)
            {
                await Task.Delay(1000, cancellationToken);
                Report();
            }
        }

        private static void Reset()
        {
            _startDateTime = DateTime.UtcNow;
            _counter = 0;
            _maxAverage = 0;
        }

        private static void Report()
        {
            var cursorLeft = CursorLeft;
            var cursorTop = CursorTop;

            var elapsed = DateTime.UtcNow - _startDateTime;
            SetCursorPosition(0, 10);
            WriteLine($"Count: {_counter}                               ");
            WriteLine($"Start time: {_startDateTime}                    ");
            WriteLine($"Elapsed: {elapsed.ToString("g", CultureInfo.InvariantCulture)}                    ");
            double average = 0;
            if (elapsed.TotalSeconds > 0)
            {
                average = _counter / elapsed.TotalSeconds;
            }
            WriteLine($"Average: {average:N3} messages/second           ");
            if (average > _maxAverage)
            {
                _maxAverage = average;
            }
            WriteLine($"Max average: {_maxAverage:N3} messages/second           ");

            SetCursorPosition(cursorLeft, cursorTop);
        }
    }
    
    
}<|MERGE_RESOLUTION|>--- conflicted
+++ resolved
@@ -71,12 +71,8 @@
                 WriteLine("Starting the client...");
 
                 var channelBuilder =  ClientChannelBuilder
-<<<<<<< HEAD
-                    .Create(() => new PipeTcpTransport(new EnvelopeSerializer(new DocumentTypeResolver())), uri)
-=======
                     .Create(() => new TcpTransport(new EnvelopeSerializer(new DocumentTypeResolver())), uri)
                     .WithEnvelopeBufferSize(100)
->>>>>>> 83d39064
                     .CreateEstablishedClientChannelBuilder()
                     .WithEncryption(SessionEncryption.None);
                 
