﻿using GalaSoft.MvvmLight;
using GalaSoft.MvvmLight.Command;
using Lime.Client.TestConsole.Macros;
using Lime.Client.TestConsole.Mvvm;
using Lime.Client.TestConsole.Properties;
using Lime.Protocol;
using Lime.Protocol.Network;
using Lime.Protocol.Serialization;
using System;
using System.Collections.Generic;
using System.Collections.Specialized;
using System.ComponentModel;
using System.IO;
using System.Linq;
using System.Net.Sockets;
using System.Reflection;
using System.Security.Cryptography.X509Certificates;
using System.Text;
using System.Text.RegularExpressions;
using System.Threading;
using System.Threading.Tasks;
using System.Windows;
using System.Windows.Data;
using System.Windows.Threading;
using Lime.Transport.Tcp;
using System.Windows.Controls;
using Lime.Protocol.Serialization.Newtonsoft;

namespace Lime.Client.TestConsole.ViewModels
{
    public class SessionViewModel : ViewModelBase, ITraceWriter
    {
        #region Private Fields

        private readonly TimeSpan _operationTimeout;

        #endregion

        #region Constructor

        public SessionViewModel()
        {
            _operationTimeout = TimeSpan.FromSeconds(15);

            // Collections
            Envelopes = new ObservableCollectionEx<EnvelopeViewModel>();
            Variables = new ObservableCollectionEx<VariableViewModel>();
            Templates = new ObservableCollectionEx<TemplateViewModel>();
            Macros = new ObservableCollectionEx<MacroViewModel>();
            StatusMessages = new ObservableCollectionEx<StatusMessageViewModel>();

            // Commands
            OpenTransportCommand = new AsyncCommand(OpenTransportAsync, CanOpenTransport);
            CloseTransportCommand = new AsyncCommand(CloseTransportAsync, CanCloseTransport);
            SendCommand = new AsyncCommand(SendAsync, CanSend);
            ClearTraceCommand = new RelayCommand(ClearTrace);
            IndentCommand = new RelayCommand(Indent, CanIndent);
            ValidateCommand = new RelayCommand(Validate, CanValidate);
            LoadTemplateCommand = new RelayCommand(LoadTemplate, CanLoadTemplate);
            ParseCommand = new RelayCommand(Parse, CanParse);

            // Defaults
            Host = "net.tcp://iris.limeprotocol.org:55321";
            ClientCertificateThumbprint = Settings.Default.LastCertificateThumbprint;
            ClearAfterSent = true;
            ParseBeforeSend = true;
            IgnoreParsingErrors = false;

            if (!IsInDesignMode)
            {
                LoadHost();
                LoadVariables();
                LoadTemplates();
                LoadMacros();
            }
        }


        #endregion

        #region Data Properties

        private ITcpClient _tcpClient;

        public ITcpClient TcpClient
        {
            get { return _tcpClient; }
            set 
            { 
                _tcpClient = value;
                RaisePropertyChanged(() => TcpClient);
            }
        }

        private ITransport _transport;

        public ITransport Transport
        {
            get { return _transport; }
            set 
            { 
                _transport = value;
                RaisePropertyChanged(() => Transport);
            }
        }


        private bool _isBusy;
        public bool IsBusy
        {
            get { return _isBusy; }
            set 
            { 
                _isBusy = value;
                RaisePropertyChanged(() => IsBusy);

                OpenTransportCommand.RaiseCanExecuteChanged();
                CloseTransportCommand.RaiseCanExecuteChanged();
                SendCommand.RaiseCanExecuteChanged();
            }
        }

        private string _statusMessage;

        public string StatusMessage
        {
            get { return _statusMessage; }
            set 
            { 
                _statusMessage = value;
                RaisePropertyChanged(() => StatusMessage);
            }
        }

        private ObservableCollectionEx<StatusMessageViewModel> _statusMessages;

        public ObservableCollectionEx<StatusMessageViewModel> StatusMessages
        {
            get { return _statusMessages; }
            set 
            { 
                _statusMessages = value;
                RaisePropertyChanged(() => StatusMessages);
            }
        }

        private string _clientCertificateThumbprint;

        public string ClientCertificateThumbprint
        {
            get { return _clientCertificateThumbprint; }
            set 
            { 
                _clientCertificateThumbprint = value;
                Settings.Default.LastCertificateThumbprint = value;
                RaisePropertyChanged(() => ClientCertificateThumbprint);
            }
        }

        private SessionState _lastSessionState;

        public SessionState LastSessionState
        {
            get { return _lastSessionState; }
            set 
            { 
                _lastSessionState = value;
                RaisePropertyChanged(() => LastSessionState);
            }
        }

        private Node _localNode;
        public Node LocalNode
        {
            get { return _localNode; }
            set 
            { 
                _localNode = value;
                RaisePropertyChanged(() => LocalNode);
            }
        }

        private Node _remoteNode;

        public Node RemoteNode
        {
            get { return _remoteNode; }
            set 
            { 
                _remoteNode = value;
                RaisePropertyChanged(() => RemoteNode);
            }
        }



        private Event? _lastNotificationEvent;

        public Event? LastNotificationEvent
        {
            get { return _lastNotificationEvent; }
            set 
            { 
                _lastNotificationEvent = value;
                RaisePropertyChanged(() => LastNotificationEvent);
            }
        }


        private string _inputJson;

        public string InputJson
        {
            get { return _inputJson; }
            set
            {
                _inputJson = value;
                RaisePropertyChanged(() => InputJson);

                SendCommand.RaiseCanExecuteChanged();
                IndentCommand.RaiseCanExecuteChanged();
                ValidateCommand.RaiseCanExecuteChanged();
                ParseCommand.RaiseCanExecuteChanged();
            }
        }

        private string _host;

        private Uri _hostUri;

        public string Host
        {
            get { return _host; }
            set
            {
                _host = value;
                RaisePropertyChanged(() => Host);

                OpenTransportCommand.RaiseCanExecuteChanged();
            }
        }


        private bool _isConnected;

        public bool IsConnected
        {
            get { return _isConnected; }
            set 
            { 
                _isConnected = value;
                RaisePropertyChanged(() => IsConnected);

                OpenTransportCommand.RaiseCanExecuteChanged();
                CloseTransportCommand.RaiseCanExecuteChanged();
                SendCommand.RaiseCanExecuteChanged();
            }
        }

        private ObservableCollectionEx<EnvelopeViewModel> _envelopes;

        public ObservableCollectionEx<EnvelopeViewModel> Envelopes
        {
            get { return _envelopes; }
            set
            {
                _envelopes = value;
                RaisePropertyChanged(() => Envelopes);

                if (_envelopes != null)
                {
                    EnvelopesView = CollectionViewSource.GetDefaultView(_envelopes);
                    EnvelopesView.Filter = new Predicate<object>(o =>
                    {
                        var envelopeViewModel = o as EnvelopeViewModel;

                        return envelopeViewModel != null &&
                               (ShowRawValues || !envelopeViewModel.IsRaw);
                    });
                }
            }
        }

        private ICollectionView _envelopesView;

        public ICollectionView EnvelopesView
        {
            get { return _envelopesView; }
            set 
            { 
                _envelopesView = value;
                RaisePropertyChanged(() => EnvelopesView);
            }
        }


        private bool _showRawValues;

        public bool ShowRawValues
        {
            get { return _showRawValues; }
            set 
            { 
                _showRawValues = value;
                RaisePropertyChanged(() => ShowRawValues);

                if (EnvelopesView != null)
                {
                    EnvelopesView.Refresh();
                }
            }
        }

        private bool _sendAsRaw;

        public bool SendAsRaw
        {
            get { return _sendAsRaw; }
            set
            {
                _sendAsRaw = value;
                RaisePropertyChanged(() => SendAsRaw);
            }
        }

        private bool _canSendAsRaw;

        public bool CanSendAsRaw
        {
            get { return _canSendAsRaw; }
            set 
            { 
                _canSendAsRaw = value;
                RaisePropertyChanged(() => CanSendAsRaw);
            }
        }

        private bool _parseBeforeSend;

        public bool ParseBeforeSend
        {
            get { return _parseBeforeSend; }
            set 
            { 
                _parseBeforeSend = value;
                RaisePropertyChanged(() => ParseBeforeSend);
            }
        }

        private bool _clearAfterSent;

        public bool ClearAfterSent
        {
            get { return _clearAfterSent; }
            set 
            { 
                _clearAfterSent = value;
                RaisePropertyChanged(() => ClearAfterSent);
            }
        }

        private bool _ignoreParsingErrors;

        public bool IgnoreParsingErrors
        {
            get { return _ignoreParsingErrors; }
            set
            {
                _ignoreParsingErrors = value;
                RaisePropertyChanged(() => IgnoreParsingErrors);
            }
        }

        private ObservableCollectionEx<VariableViewModel> _variables;

        public ObservableCollectionEx<VariableViewModel> Variables
        {
            get { return _variables; }
            set 
            { 
                _variables = value;
                RaisePropertyChanged(() => Variables);
            }
        }



        private ObservableCollectionEx<TemplateViewModel> _templates;

        public ObservableCollectionEx<TemplateViewModel> Templates
        {
            get { return _templates; }
            set 
            { 
                _templates = value;
                RaisePropertyChanged(() => Templates);

                if (_templates != null)
                {
                    TemplatesView = CollectionViewSource.GetDefaultView(_templates);
                    TemplatesView.GroupDescriptions.Add(new PropertyGroupDescription("Category"));
                    TemplatesView.SortDescriptions.Add(new SortDescription("SortOrder", ListSortDirection.Ascending));

                    RaisePropertyChanged(() => TemplatesView);                    
                }
            }
        }

        public ICollectionView TemplatesView { get; private set; }


        private TemplateViewModel _selectedTemplate;

        public TemplateViewModel SelectedTemplate
        {
            get { return _selectedTemplate; }
            set 
            { 
                _selectedTemplate = value;
                RaisePropertyChanged(() => SelectedTemplate);

                LoadTemplateCommand.RaiseCanExecuteChanged();
            }
        }


        private ObservableCollectionEx<MacroViewModel> _macros;

        public ObservableCollectionEx<MacroViewModel> Macros
        {
            get { return _macros; }
            set 
            { 
                _macros = value;
                RaisePropertyChanged(() => Macros);

                if (_macros != null)
                {
                    MacrosView = CollectionViewSource.GetDefaultView(_macros);
                    MacrosView.GroupDescriptions.Add(new PropertyGroupDescription("Category"));
                    MacrosView.SortDescriptions.Add(new SortDescription("Name", ListSortDirection.Ascending));

                    RaisePropertyChanged(() => TemplatesView);
                }
            }
        }

        public ICollectionView MacrosView { get; private set; }


        private MacroViewModel _selectedMacro;

        public MacroViewModel SelectedMacro
        {
            get { return _selectedMacro; }
            set 
            { 
                _selectedMacro = value;
                RaisePropertyChanged(() => SelectedMacro);
            }
        }

        #endregion

        #region Commands

        public AsyncCommand OpenTransportCommand { get; private set; }

        private async Task OpenTransportAsync()
        {
            await ExecuteAsync(async () =>
                {
                    AddStatusMessage("Connecting...");

                    var timeoutCancellationToken = _operationTimeout.ToCancellationToken();

                    X509Certificate2 clientCertificate = null;

                    if (!string.IsNullOrWhiteSpace(ClientCertificateThumbprint))
                    {
                        ClientCertificateThumbprint = ClientCertificateThumbprint
                            .Replace(" ", "")
                            .Replace("‎", "");

                        var store = new X509Store(StoreName.My, StoreLocation.CurrentUser);

                        try
                        {
                            store.Open(OpenFlags.ReadOnly);

                            var certificates = store.Certificates.Find(X509FindType.FindByThumbprint, ClientCertificateThumbprint, false);
                            if (certificates.Count > 0)
                            {
                                clientCertificate = certificates[0];

                                var identity = clientCertificate.GetIdentity();

                                if (identity != null)
                                {
                                    var fromVariableViewModel = this.Variables.FirstOrDefault(v => v.Name.Equals("from", StringComparison.OrdinalIgnoreCase));

                                    if (fromVariableViewModel == null)
                                    {
                                        fromVariableViewModel = new VariableViewModel()
                                        {
                                            Name = "from"
                                        };

                                        this.Variables.Add(fromVariableViewModel);
                                    }

                                    fromVariableViewModel.Value = identity.ToString();
                                }

                            }
                            else
                            {
                                AddStatusMessage("The specified certificate was not found", true);
                            }
                        }
                        finally
                        {
                            store.Close();
                        }                        
                    }

                    TcpClient = new TcpClientAdapter(new TcpClient());

                    Transport = new TcpTransport(
                        TcpClient,
                        new JsonNetSerializer(), 
                        _hostUri.Host,
                        clientCertificate: clientCertificate,
                        traceWriter: this);

                    await Transport.OpenAsync(_hostUri, timeoutCancellationToken);

                    _connectionCts = new CancellationTokenSource();

                    var dispatcher = Dispatcher.CurrentDispatcher;
                    
                    _receiveTask = ReceiveAsync(
                        Transport,
                        (e) => ReceiveEnvelopeAsync(e, dispatcher),
                        _connectionCts.Token)
                    .WithCancellation(_connectionCts.Token)
                    .ContinueWith(t => 
                    {
                        IsConnected = false;

                        if (t.Exception != null)
                        {
                            AddStatusMessage(string.Format("Disconnected with errors: {0}", t.Exception.InnerException.Message.RemoveCrLf()), true);
                        }
                        else
                        {
                            AddStatusMessage("Disconnected");
                        }

                    }, TaskScheduler.FromCurrentSynchronizationContext());

                    IsConnected = true;
                    CanSendAsRaw = true;

                    AddStatusMessage("Connected");

                });
        }

        private bool CanOpenTransport()
        {
            return 
                !IsBusy &&
                !IsConnected &&
                Uri.TryCreate(_host, UriKind.Absolute, out _hostUri);
        }

        public AsyncCommand CloseTransportCommand { get; private set; }

        private async Task CloseTransportAsync()
        {
            await ExecuteAsync(async () =>
                {
                    AddStatusMessage("Disconnecting...");

                    var timeoutCancellationToken = _operationTimeout.ToCancellationToken();

                    _connectionCts.Cancel();                    

                    // Closes the transport
                    await Transport.CloseAsync(timeoutCancellationToken);
                    await _receiveTask.WithCancellation(timeoutCancellationToken);
                    
                    Transport.DisposeIfDisposable();
                    Transport = null;                    
                });
        }

        private bool CanCloseTransport()
        {
            return 
                !IsBusy && 
                IsConnected;
        }


        public RelayCommand IndentCommand { get; private set; }

        private void Indent()
        {
            Execute(() =>
                {
                    InputJson = InputJson.IndentJson();
                });
        }

        private bool CanIndent()
        {
            return !string.IsNullOrWhiteSpace(InputJson);
        }


        public RelayCommand ValidateCommand { get; private set; }

        private void Validate()
        {
            try
            {
                var jsonObject = JsonObject.ParseJson(InputJson);

                if (jsonObject.Any())
                {
                    var envelopeViewModel = new EnvelopeViewModel();
                    envelopeViewModel.Json = InputJson;

                    if (envelopeViewModel.Envelope != null)
                    {
                        AddStatusMessage(string.Format("The input is a valid {0} JSON Envelope", envelopeViewModel.Envelope.GetType().Name));
                    }
                    else
                    {
                        AddStatusMessage("The input is a valid JSON document, but is not an Envelope", true);
                    }

                    var variables = InputJson.GetVariables();

                    foreach (var variable in variables)
                    {
                        if (!this.Variables.Any(v => v.Name.Equals(variable, StringComparison.OrdinalIgnoreCase)))
                        {
                            var variableViewModel = new VariableViewModel()
                            {
                                Name = variable
                            };

                            this.Variables.Add(variableViewModel);
                        }
                    }
                }
                else
                {
                    AddStatusMessage("The input is a invalid or empty JSON document", true);
                }
            }
            catch (ArgumentException)
            {
                AddStatusMessage("The input is a invalid JSON document", true);
            }
        }

        private bool CanValidate()
        {
            return !string.IsNullOrWhiteSpace(InputJson);
        }

        public RelayCommand ParseCommand { get; private set; }

        private void Parse()
        {
            Execute(() =>
                {
                    InputJson = ParseInput(InputJson, Variables);
                });
        }
      
        private bool CanParse()
        {
            return !string.IsNullOrWhiteSpace(InputJson);
        }

        public AsyncCommand SendCommand { get; private set; }


        private async Task SendAsync()
        {
            await ExecuteAsync(async () =>
                {
                    AddStatusMessage("Sending...");

                    if (ParseBeforeSend)
                    {
                        this.InputJson = ParseInput(this.InputJson, this.Variables);
                    }

                    var timeoutCancellationToken = _operationTimeout.ToCancellationToken();

                    var envelopeViewModel = new EnvelopeViewModel(false);
                    envelopeViewModel.Json = InputJson;
                    var envelope = envelopeViewModel.Envelope;
                    envelopeViewModel.Direction = DataOperation.Send;

                    if (SendAsRaw)
                    {
                        envelopeViewModel.IsRaw = true;
                        var stream = TcpClient.GetStream();
                        var envelopeBytes = Encoding.UTF8.GetBytes(envelopeViewModel.Json);
                        await stream.WriteAsync(envelopeBytes, 0, envelopeBytes.Length, timeoutCancellationToken);
                    }
                    else
                    {
                        await Transport.SendAsync(envelope, timeoutCancellationToken);
                        envelopeViewModel.IndentJson();
                    }

                    this.Envelopes.Add(envelopeViewModel);

                    if (this.ClearAfterSent)
                    {
                        this.InputJson = string.Empty;
                    }

                    AddStatusMessage(string.Format("{0} envelope sent", envelope.GetType().Name));
                });
        }

        private bool CanSend()
        {
            return 
                !IsBusy &&
                IsConnected && 
                !string.IsNullOrWhiteSpace(InputJson);
        }

        public RelayCommand ClearTraceCommand { get; private set; }
        
        private void ClearTrace()
        {
            this.Envelopes.Clear();
        }


        public RelayCommand LoadTemplateCommand { get; private set; }

        private void LoadTemplate()
        {
            this.InputJson = SelectedTemplate.JsonTemplate.IndentJson();
            this.Validate();
            AddStatusMessage("Template loaded");
        }

        private bool CanLoadTemplate()
        {
            return SelectedTemplate != null;
        }

        #endregion

        #region Private Methods

        private void Execute(Action action)
        {
            IsBusy = true;

            try
            {
                action();
            }
            catch (Exception ex)
            {
                AddStatusMessage(ex.Message.RemoveCrLf());
            }
            finally
            {
                IsBusy = false;
            }
        }

        private async Task ExecuteAsync(Func<Task> func)
        {
            IsBusy = true;

            try
            {
                await func();
            }
            catch (Exception ex)
            {
                AddStatusMessage(ex.Message.RemoveCrLf(), true);
            }
            finally
            {
                IsBusy = false;
            }
        }

        private Task _receiveTask;
        private CancellationTokenSource _connectionCts;

        private static async Task ReceiveAsync(ITransport transport, Func<Envelope, Task> processFunc, CancellationToken cancellationToken)
        {
            if (transport == null)
            {
                throw new ArgumentNullException("transport");
            }

            try
            {
                while (!cancellationToken.IsCancellationRequested)
                {
                    var envelope = await transport.ReceiveAsync(cancellationToken);
                    await processFunc(envelope);
                }
            }
            catch (OperationCanceledException) { }            
        }

        public const string HOST_FILE_NAME = "Host.txt";

        private void LoadHost()
        {
            if (File.Exists(HOST_FILE_NAME))
            {
                Host = File.ReadAllText(HOST_FILE_NAME);
            }
        }

        private void SaveHost()
        {
            if (!string.IsNullOrEmpty(Host))
            {
                File.WriteAllText(HOST_FILE_NAME, Host);
            }
        }

        public const string TEMPLATES_FILE_NAME = "Templates.txt";
        public const char TEMPLATES_FILE_SEPARATOR = '\t';

        private void LoadTemplates()
        {
            foreach (var lineValues in FileUtil.GetFileLines(TEMPLATES_FILE_NAME, TEMPLATES_FILE_SEPARATOR))
            {
                if (lineValues.Length >= 3)
                {
                    var templateViewModel = new TemplateViewModel()
                    {
                        Name = lineValues[0],
                        Category = lineValues[1],
                        JsonTemplate = lineValues[2]
                    };

                    this.Templates.Add(templateViewModel);
                }
            }

        }

        public const string VARIABLES_FILE_NAME = "Variables.txt";
        public const char VARIABLES_FILE_SEPARATOR = '\t';

        private void LoadVariables()
        {
            foreach (var lineValues in FileUtil.GetFileLines(VARIABLES_FILE_NAME, VARIABLES_FILE_SEPARATOR))
            {
                if (lineValues.Length >= 2)
                {
                    var variableViewModel = new VariableViewModel()
                    {
                        Name = lineValues[0],
                        Value = lineValues[1]
                    };

                    Variables.Add(variableViewModel);
                }
            }
        }

        private void SaveVariables()
        {
            var lineValues = Variables.Select(v => new [] {v.Name, v.Value});
            FileUtil.SaveFile(lineValues, VARIABLES_FILE_NAME, VARIABLES_FILE_SEPARATOR);            

        }

        private string ParseInput(string input, IEnumerable<VariableViewModel> variables)
        {
            var variableValues = variables.ToDictionary(t => t.Name, t => t.Value);
<<<<<<< HEAD
=======
            variableValues["newGuid"] = EnvelopeId.NewId();
>>>>>>> aac2b06a
            
            try
            {
                return input.ReplaceVariables(variableValues);
            }
            catch (ArgumentException) when (IgnoreParsingErrors)
            {
                AddStatusMessage("Some variables could not be parsed", true);
                return input;
            }
        }

        private void LoadMacros()
        {
            var macroTypes = Assembly
                .GetExecutingAssembly()
                .GetTypes()
                .Where(t => typeof(IMacro).IsAssignableFrom(t) && t.IsClass && !t.IsAbstract && t.GetCustomAttribute<MacroAttribute>() != null)
                .OrderBy(t => t.GetCustomAttribute<MacroAttribute>().Order);

            foreach (var type in macroTypes)
            {
                var macroViewModel = new MacroViewModel()
                {
                    Type = type
                };

                Macros.Add(macroViewModel);
            }
        }

        private async Task ReceiveEnvelopeAsync(Envelope envelope, Dispatcher dispatcher)
        {
            var envelopeViewModel = new EnvelopeViewModel
            {
                Envelope = envelope, 
                Direction = DataOperation.Receive
            };

            await await dispatcher.InvokeAsync(async () => 
                {
                    Envelopes.Add(envelopeViewModel);

                    foreach (var macro in Macros.Where(m => m.IsActive))
                    {
                        await macro.Macro.ProcessAsync(envelopeViewModel, this);
                    }
                });
        }

        private void AddStatusMessage(string message, bool isError = false)
        {
            StatusMessage = message;

            var statusMessageViewModel = new StatusMessageViewModel()
            {
                Timestamp = DateTimeOffset.Now,
                Message = message,
                IsError  = isError
            };

            StatusMessages.Add(statusMessageViewModel);
        }
      
        #endregion

        #region ITraceWriter Members

        public async Task TraceAsync(string data, DataOperation operation)
        {
            var envelopeViewModel = new EnvelopeViewModel(false)
            {
                IsRaw = true,
                Json = data,
                Direction = operation
            };

            await App.Current.Dispatcher.InvokeAsync(() => this.Envelopes.Add(envelopeViewModel));
        }

        public bool IsEnabled
        {
            get { return ShowRawValues; }
        }

        #endregion

        public void SavePreferences()
        {
            if (!IsInDesignMode)
            {
                SaveHost();
                SaveVariables();                
            }
        }

    }

    public static class VariablesExtensions
    {
        private static Regex _variablesRegex = new Regex(@"(?<=%)(\w+)", RegexOptions.Compiled);
        private static string _variablePatternFormat = @"\B%{0}\b";
        private static string _guidVariableName = "newGuid";
        private static Regex _guidRegex = new Regex(string.Format(_variablePatternFormat, _guidVariableName));
        

        public static IEnumerable<string> GetVariables(this string input)
        {
            if (string.IsNullOrWhiteSpace(input))
            {
                throw new ArgumentNullException("input");
            }

            foreach (Match match in _variablesRegex.Matches(input))
            {
                yield return match.Value;
            }
        }

        public static string ReplaceVariables(this string input, Dictionary<string, string> variableValues)
        {
            if (string.IsNullOrWhiteSpace(input))
            {
                throw new ArgumentNullException("input");
            }

            if (variableValues == null)
            {
                throw new ArgumentNullException("variableValues");
            }

            input = _guidRegex.Replace(input, m => Guid.NewGuid().ToString());
            var variableNames = input.GetVariables();
            
            foreach (var variableName in variableNames)
            {
                string variableValue;
                
                if (!variableValues.TryGetValue(variableName, out variableValue))
                {
                    throw new ArgumentException(string.Format("The variable '{0}' is not present", variableName));
                }

                if (string.IsNullOrWhiteSpace(variableValue))
                {
                    throw new ArgumentException(string.Format("The value of the variable '{0}' is empty", variableName));
                }

                int deepth = 0;

                while (variableValue.StartsWith("%"))
                {
                    var innerVariableName = variableValue.TrimStart('%');

                    if (string.Equals(innerVariableName, _guidVariableName))
                    {
                        variableValue = Guid.NewGuid().ToString();
                        break;
                    }

                    if (!variableValues.TryGetValue(innerVariableName, out variableValue))
                    {
                        throw new ArgumentException(string.Format("The variable '{0}' is not present", innerVariableName));
                    }

                    deepth++;

                    if (deepth > 10)
                    {
                        throw new ArgumentException("Deepth variable limit reached");
                    }
                }

                var variableRegex = new Regex(string.Format(_variablePatternFormat, variableName));
                input = variableRegex.Replace(input, variableValue);                
            }

            return input;
        }
    }
}<|MERGE_RESOLUTION|>--- conflicted
+++ resolved
@@ -894,10 +894,6 @@
         private string ParseInput(string input, IEnumerable<VariableViewModel> variables)
         {
             var variableValues = variables.ToDictionary(t => t.Name, t => t.Value);
-<<<<<<< HEAD
-=======
-            variableValues["newGuid"] = EnvelopeId.NewId();
->>>>>>> aac2b06a
             
             try
             {
@@ -1002,7 +998,7 @@
         private static string _variablePatternFormat = @"\B%{0}\b";
         private static string _guidVariableName = "newGuid";
         private static Regex _guidRegex = new Regex(string.Format(_variablePatternFormat, _guidVariableName));
-        
+
 
         public static IEnumerable<string> GetVariables(this string input)
         {
@@ -1031,11 +1027,11 @@
 
             input = _guidRegex.Replace(input, m => Guid.NewGuid().ToString());
             var variableNames = input.GetVariables();
-            
+
             foreach (var variableName in variableNames)
             {
                 string variableValue;
-                
+
                 if (!variableValues.TryGetValue(variableName, out variableValue))
                 {
                     throw new ArgumentException(string.Format("The variable '{0}' is not present", variableName));
